--- conflicted
+++ resolved
@@ -18,15 +18,11 @@
 
 ----
 
-<<<<<<< HEAD
 ## The Official Amass Repository Has Moved
 
 Amass is now an OWASP project and the [OWASP GitHub organization repository](https://github.com/OWASP/Amass) is where all further development and releases will take place.
 
-The OWASP Amass tool suite obtains subdomain names by scraping data sources, recursive brute forcing, crawling web archives, permuting/altering names and reverse DNS sweeping. Additionally, Amass uses the IP addresses obtained during resolution to discover associated netblocks and ASNs. All the information is then used to build maps of the target networks.
-=======
 The OWASP Amass Project has developed a tool to help information security professionals perform network mapping of attack surfaces and perform external asset discovery using open source information gathering and active reconnaissance techniques.
->>>>>>> b1ac0e4f
 
 **Information Gathering Techniques Used:**
 
