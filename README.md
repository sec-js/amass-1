# [![OWASP Logo](https://github.com/OWASP/Amass/blob/master/images/owasp_logo.png) OWASP Amass](https://www.owasp.org/index.php/OWASP_Amass_Project)

[![GitHub Issues](https://img.shields.io/github/issues/OWASP/Amass.svg)](https://github.com/OWASP/Amass/issues)
[![CircleCI Status](https://circleci.com/gh/OWASP/Amass/tree/master.svg?style=shield)](https://circleci.com/gh/OWASP/Amass/tree/master)
[![GitHub tag](https://img.shields.io/github/tag/OWASP/Amass.svg)](https://github.com/OWASP/Amass/tags)
[![Go Version](https://img.shields.io/badge/go-1.10-blue.svg)](https://golang.org/dl/)
[![License](https://img.shields.io/badge/license-Apache%202.0-blue.svg)](https://www.apache.org/licenses/LICENSE-2.0)
[![Contribute Yes](https://img.shields.io/badge/contribute-yes-brightgreen.svg)](https://github.com/OWASP/Amass/blob/master/CONTRIBUTING.md)
[![Chat](https://img.shields.io/discord/433729817918308352.svg?logo=discord)](https://discord.gg/rtN8GMd)

[![Packaging status](https://repology.org/badge/vertical-allrepos/amass.svg)](https://repology.org/metapackage/amass/versions)

----

<p align="center">
  <img alt="DNS Enumeration" src="https://github.com/OWASP/Amass/blob/master/images/amass.gif" width="577" height="685" />
</p>

----

<<<<<<< HEAD

## The Official Amass Repository Has Moved

Amass is now an OWASP project and the [OWASP GitHub organization repository](https://github.com/OWASP/Amass) is where all further development and releases will take place.

=======
The OWASP Amass tool suite obtains subdomain names by scraping data sources, recursive brute forcing, crawling web archives, permuting/altering names and reverse DNS sweeping. Additionally, Amass uses the IP addresses obtained during resolution to discover associated netblocks and ASNs. All the information is then used to build maps of the target networks.

----

## How to Install

### Prebuilt

A [precompiled version is available](https://github.com/OWASP/Amass/releases) for each release.

If your operating environment supports [Snap](https://docs.snapcraft.io/core/install), you can [click here to install](https://snapcraft.io/amass), or perform the following from the command-line:

```bash
sudo snap install amass
```

Periodically, execute the following command to update all your snap packages:

```bash
sudo snap refresh
```

### Using Docker

1. Build the [Docker](https://docs.docker.com/) image:

```bash
sudo docker build -t amass https://github.com/OWASP/Amass.git
```

2. Run the Docker image:

```bash
sudo docker run amass --passive -d example.com
```

### From Source

If you prefer to build your own binary from the latest release of the source code, make sure you have a correctly configured **Go >= 1.10** environment. More information about how to achieve this can be found [on the golang website.](https://golang.org/doc/install) Then, take the following steps:

1. Download OWASP Amass:

```bash
go get -u github.com/OWASP/Amass/...
```

2. If you wish to rebuild the binaries from the source code:

```bash
cd $GOPATH/src/github.com/OWASP/Amass

go install ./...
```

At this point, the binaries should be in *$GOPATH/bin*.

3. Several wordlists can be found in the following directory:

```bash
ls $GOPATH/src/github.com/OWASP/Amass/wordlists/
```
>>>>>>> 4f842195

## Documentation

Go to the [User's Guide](https://github.com/OWASP/Amass/blob/master/doc/user_guide.md) for additional information.

## Community

Join our Discord server: [![Chat on Discord](https://img.shields.io/discord/433729817918308352.svg?logo=discord)](https://discord.gg/rtN8GMd)

### Project Lead

[![Follow on Twitter](https://img.shields.io/twitter/follow/jeff_foley.svg?logo=twitter)](https://twitter.com/jeff_foley)

<<<<<<< HEAD
=======
- OWASP: [Caffix](https://www.owasp.org/index.php/User:Caffix)
- GitHub: [@caffix](https://github.com/caffix)

>>>>>>> 4f842195
### Contributors

This project improves thanks to all the people who contribute:

[![Follow on Twitter](https://img.shields.io/twitter/follow/emtunc.svg?logo=twitter)](https://twitter.com/emtunc)
[![Follow on Twitter](https://img.shields.io/twitter/follow/ylcodes.svg?logo=twitter)](https://twitter.com/ylcodes)
[![Follow on Twitter](https://img.shields.io/twitter/follow/fork_while_fork.svg?logo=twitter)](https://twitter.com/fork_while_fork)
[![Follow on Twitter](https://img.shields.io/twitter/follow/rbadguy1.svg?logo=twitter)](https://twitter.com/rbadguy1)
[![Follow on Twitter](https://img.shields.io/twitter/follow/adam_zinger.svg?logo=twitter)](https://twitter.com/adam_zinger)
[![Follow on Twitter](https://img.shields.io/twitter/follow/architekton1.svg?logo=twitter)](https://twitter.com/architekton1)

## Mentions

- [Abusing access control on a large online e-commerce site to register as supplier](https://medium.com/@fbotes2/governit-754becf85cbc)
- [Black Hat Training, Making the Cloud Rain Shells!: Discovery and Recon](https://www.blackhat.com/eu-18/training/schedule/index.html#aws--azure-exploitation-making-the-cloud-rain-shells-11060)
- [Subdomains Enumeration Cheat Sheet](https://pentester.land/cheatsheets/2018/11/14/subdomains-enumeration-cheatsheet.html)
- [Getting started in Bug Bounty](https://medium.com/@ehsahil/getting-started-in-bug-bounty-7052da28445a)
- [Source code disclosure via exposed .git folder](https://pentester.land/tutorials/2018/10/25/source-code-disclosure-via-exposed-git-folder.html)
- [Amass, the best application to search for subdomains](https://www.h1rd.com/hacking/amass-para-buscar-subdominios)
- [Subdomain Takeover: Finding Candidates](https://0xpatrik.com/subdomain-takeover-candidates/)
- [Paul's Security Weekly #564: Technical Segment - Bug Bounty Hunting](https://wiki.securityweekly.com/Episode564)
- [The Bug Hunters Methodology v3(ish)](https://www.youtube.com/watch?v=Qw1nNPiH_Go)
- [Doing Recon the Correct Way](https://enciphers.com/doing-recon-the-correct-way/)
- [Discovering subdomains](https://www.sjoerdlangkemper.nl/2018/06/20/discovering-subdomains/)
- [Best Hacking Tools List for Hackers & Security Professionals 2018](http://kalilinuxtutorials.com/best-hacking-tools-list/amp/)
- [Amass - Subdomain Enumeration Tool](https://hydrasky.com/network-security/kali-tools/amass-subdomain-enumeration-tool/)
- [Subdomain enumeration](http://10degres.net/subdomain-enumeration/)
- [Asset Discovery: Doing Reconnaissance the Hard Way](https://0xpatrik.com/asset-discovery/)
- [Project Sonar: An Underrated Source of Internet-wide Data](https://0xpatrik.com/project-sonar-guide/)
- [Go is for everyone](https://changelog.com/gotime/71)
- [Top Five Ways the Red Team breached the External Perimeter](https://medium.com/@adam.toscher/top-five-ways-the-red-team-breached-the-external-perimeter-262f99dc9d17)

## Stargazers over Time

 [![Stargazers over Time](https://starcharts.herokuapp.com/OWASP/Amass.svg)](https://starcharts.herokuapp.com/OWASP/Amass)<|MERGE_RESOLUTION|>--- conflicted
+++ resolved
@@ -18,75 +18,13 @@
 
 ----
 
-<<<<<<< HEAD
-
 ## The Official Amass Repository Has Moved
 
 Amass is now an OWASP project and the [OWASP GitHub organization repository](https://github.com/OWASP/Amass) is where all further development and releases will take place.
 
-=======
 The OWASP Amass tool suite obtains subdomain names by scraping data sources, recursive brute forcing, crawling web archives, permuting/altering names and reverse DNS sweeping. Additionally, Amass uses the IP addresses obtained during resolution to discover associated netblocks and ASNs. All the information is then used to build maps of the target networks.
 
 ----
-
-## How to Install
-
-### Prebuilt
-
-A [precompiled version is available](https://github.com/OWASP/Amass/releases) for each release.
-
-If your operating environment supports [Snap](https://docs.snapcraft.io/core/install), you can [click here to install](https://snapcraft.io/amass), or perform the following from the command-line:
-
-```bash
-sudo snap install amass
-```
-
-Periodically, execute the following command to update all your snap packages:
-
-```bash
-sudo snap refresh
-```
-
-### Using Docker
-
-1. Build the [Docker](https://docs.docker.com/) image:
-
-```bash
-sudo docker build -t amass https://github.com/OWASP/Amass.git
-```
-
-2. Run the Docker image:
-
-```bash
-sudo docker run amass --passive -d example.com
-```
-
-### From Source
-
-If you prefer to build your own binary from the latest release of the source code, make sure you have a correctly configured **Go >= 1.10** environment. More information about how to achieve this can be found [on the golang website.](https://golang.org/doc/install) Then, take the following steps:
-
-1. Download OWASP Amass:
-
-```bash
-go get -u github.com/OWASP/Amass/...
-```
-
-2. If you wish to rebuild the binaries from the source code:
-
-```bash
-cd $GOPATH/src/github.com/OWASP/Amass
-
-go install ./...
-```
-
-At this point, the binaries should be in *$GOPATH/bin*.
-
-3. Several wordlists can be found in the following directory:
-
-```bash
-ls $GOPATH/src/github.com/OWASP/Amass/wordlists/
-```
->>>>>>> 4f842195
 
 ## Documentation
 
@@ -100,12 +38,9 @@
 
 [![Follow on Twitter](https://img.shields.io/twitter/follow/jeff_foley.svg?logo=twitter)](https://twitter.com/jeff_foley)
 
-<<<<<<< HEAD
-=======
 - OWASP: [Caffix](https://www.owasp.org/index.php/User:Caffix)
 - GitHub: [@caffix](https://github.com/caffix)
 
->>>>>>> 4f842195
 ### Contributors
 
 This project improves thanks to all the people who contribute:
@@ -136,8 +71,4 @@
 - [Asset Discovery: Doing Reconnaissance the Hard Way](https://0xpatrik.com/asset-discovery/)
 - [Project Sonar: An Underrated Source of Internet-wide Data](https://0xpatrik.com/project-sonar-guide/)
 - [Go is for everyone](https://changelog.com/gotime/71)
-- [Top Five Ways the Red Team breached the External Perimeter](https://medium.com/@adam.toscher/top-five-ways-the-red-team-breached-the-external-perimeter-262f99dc9d17)
-
-## Stargazers over Time
-
- [![Stargazers over Time](https://starcharts.herokuapp.com/OWASP/Amass.svg)](https://starcharts.herokuapp.com/OWASP/Amass)+- [Top Five Ways the Red Team breached the External Perimeter](https://medium.com/@adam.toscher/top-five-ways-the-red-team-breached-the-external-perimeter-262f99dc9d17)