# [![OWASP Logo](https://github.com/OWASP/Amass/blob/master/images/owasp_logo.png) OWASP Amass](https://www.owasp.org/index.php/OWASP_Amass_Project)

[![GitHub Issues](https://img.shields.io/github/issues/OWASP/Amass.svg)](https://github.com/OWASP/Amass/issues) 
[![CircleCI Status](https://circleci.com/gh/OWASP/Amass/tree/master.svg?style=shield)](https://circleci.com/gh/OWASP/Amass/tree/master)
[
![GitHub tag](https://img.shields.io/github/tag/OWASP/Amass.svg)](https://github.com/OWASP/Amass/tags) 
[![Go Version](https://img.shields.io/badge/go-1.10-blue.svg)](https://golang.org/dl/) 
[![License](https://img.shields.io/badge/license-Apache%202.0-blue.svg)](https://www.apache.org/licenses/LICENSE-2.0) 
[![Contribute Yes](https://img.shields.io/badge/contribute-yes-brightgreen.svg)](https://github.com/OWASP/Amass/blob/master/CONTRIBUTING.md) 
[![Chat on Discord](https://img.shields.io/discord/433729817918308352.svg?logo=discord)](https://discord.gg/rtN8GMd) 


## The Official Amass Repository Has Moved

Amass is now an OWASP project and the [OWASP GitHub organization repository](https://github.com/OWASP/Amass) is where all further development and releases will take place.

![Network graph](https://github.com/OWASP/Amass/blob/master/images/network_06092018.png "Amass Network Mapping")

<<<<<<< HEAD
## Community
=======
## How to Install

[![Packaging status](https://repology.org/badge/vertical-allrepos/amass.svg)](https://repology.org/metapackage/amass/versions) 

#### Prebuilt

A [precompiled version is available](https://github.com/OWASP/Amass/releases) for each release.

If you are on a distribution such as **Kali Linux**, and have never used snap previously, follow these steps to access snap packages:
```
$ sudo apt install snapd

$ sudo systemctl start snapd
```

Add the snap binaries to your PATH using a method similar to the following:
```
$ export PATH=$PATH:/snap/bin
```

If your operating environment supports [Snap](https://docs.snapcraft.io/core/install), you can [click here to install](https://snapcraft.io/amass), or perform the following from the command-line:
```
$ sudo snap install amass
```

If you would like snap to get you the latest unstable build of OWASP Amass, type the following command:
```
$ sudo snap install --edge amass
```

Periodically, execute the following command to update all your snap packages:
```
$ sudo snap refresh
```

#### Using Docker

1. Build the [Docker](https://docs.docker.com/) image:
```
sudo docker build -t amass https://github.com/OWASP/Amass.git
```

2. Run the Docker image:
```
sudo docker run amass --passive -d example.com
```

#### From Source

If you would prefer to build your own binary from the latest version of the source code, make sure you have a correctly configured **Go >= 1.10** environment. More information about how to achieve this can be found [on the golang website.](https://golang.org/doc/install) Then, take the following steps:

1. Download [amass](https://github.com/OWASP/Amass/releases):
```
$ go get -u github.com/OWASP/Amass/...
```

2. If you wish to rebuild the binaries from the source code:
```
$ cd $GOPATH/src/github.com/OWASP/Amass

$ go install ./...
```

At this point, the binaries should be in *$GOPATH/bin*.

3. Several wordlists can be found in the following directory:
```
$ ls $GOPATH/src/github.com/OWASP/Amass/wordlists/
```

## Using the Tool Suite

The most basic use of the tool, which includes reverse DNS lookups and name alterations:
```
$ amass -d example.com
```

The example below is a good place to start with amass:
```
$ amass -src -ip -brute -min-for-recursive 3 -d example.com
[Google] www.example.com
[VirusTotal] ns.example.com
...
13139 names discovered - archive: 171, cert: 2671, scrape: 6290, brute: 991, dns: 250, alt: 2766
```

Add some additional domains to the enumeration:
```
$ amass -d example1.com,example2.com -d example3.com
```

Switches available through the amass CLI:

| Flag | Description | Example |
|------|-------------|---------|
| -active | Enable active recon methods | amass -active -d example.com net -p 80,443,8080 |
| -bl  | Blacklist undesired subdomains from the enumeration | amass -bl blah.example.com -d example.com |
| -blf | Identify blacklisted subdomains from a file | amass -blf data/blacklist.txt -d example.com |
| -brute | Perform brute force subdomain enumeration | amass -brute -d example.com |
| -d   | Provide a domain name to include in the enumeration | amass -d example.com |
| -df  | Specify the domains to be enumerated via text file | amass -df domains.txt |
| -do  | Write all the data operations to a JSON file | amass -do data.json -d example.com |
| -h   | Show the amass usage information | amass -h |
| -include-unresolvable | Output DNS names that did not resolve | amass -include-unresolvable -d example.com |
| -ip  | Print IP addresses with the discovered names | amass -ip -d example.com |
| -json | All discoveries written as individual JSON objects | amass -json out.json -d example.com |
| -log | Log all error messages to a file | amass -log amass.log -d example.com |
| -min-for-recursive | Number of subdomain names required for recursive brute forcing to begin | amass -brute -min-for-recursive 3 -d example.com |
| -noalts | Disable alterations of discovered names | amass -noalts -d example.com |
| -passive | A purely passive mode of execution | amass --passive -d example.com |
| -norecursive | Disable recursive brute forcing | amass -brute -norecursive -d example.com |
| -o   | Write the results to a text file | amass -o out.txt -d example.com |
| -oA  | Output to all available file formats with prefix | amass -oA amass_scan -d example.com |
| -r   | Specify your own DNS resolvers | amass -r 8.8.8.8,1.1.1.1 -d example.com |
| -rf  | Specify DNS resolvers with a file | amass -rf data/resolvers.txt -d example.com |
| -src | Print data sources for the discovered names | amass -src -d example.com |
| -T   | Timing templates 0 (slowest) through 5 (fastest) (default 3) | amass -T 5 -d example.com |
| -version | Print the version number of amass | amass -version |
| -w   | Change the wordlist used during brute forcing | amass -brute -w wordlist.txt -d example.com |

#### amass.netdomains

**Caution:** If you use the amass.netdomains tool, it will attempt to reach out to every IP address within the identified infrastructure and obtain domains names from reverse DNS requests and TLS certificates. This is "loud" and can reveal your reconnaissance activities to the organization being investigated.

| Flag | Description | Example |
|------|-------------|---------|
| -org | Search string provided against AS description information | amass.netdomains -org Facebook |
| -asn  | ASNs separated by commas (can be used multiple times) | amass.netdomains -asn 13374,14618 |
| -cidr | CIDRs separated by commas (can be used multiple times) | amass.netdomains -cidr 104.154.0.0/15 |
| -addr | IPs and ranges (192.168.1.1-254) separated by commas | amass.netdomains -addr 192.168.2.1-64 |
| -p | Ports separated by commas (default: 443) | amass.netdomains -cidr 104.154.0.0/15 -p 443,8080 |
| -whois | All discovered domains are run through reverse whois | amass.netdomains -whois -asn 13374 |

#### amass.viz

Create enlightening network graph visualizations that provide structure to the information you gather. This tool requires an input file generated by the amass '-do' flag.

Switches for outputting the DNS and infrastructure findings as a network graph:

| Flag | Description | Example |
|------|-------------|---------|
| -maltego | Output a Maltego Graph Table CSV file | amass.viz -maltego net.csv -i data_ops.json |
| -d3  | Output a D3.js v4 force simulation HTML file | amass.viz -d3 net.html -i data_ops.json |
| -gexf | Output to Graph Exchange XML Format (GEXF) | amass.viz -gephi net.gexf -i data_ops.json |
| -graphistry | Output Graphistry JSON | amass.viz -graphistry net.json -i data_ops.json |
| -visjs | Output HTML that employs VisJS | amass.viz -visjs net.html -i data_ops.json |


#### amass.db

Have amass send all the DNS and infrastructure information gathered to a graph database. This tool requires an input file generated by the amass '-do' flag.

```
$ amass.db -neo4j neo4j:DoNotUseThisPassword@localhost:7687 -i data_ops.json
```

## Integrating OWASP Amass into Your Work

If you are using the amass package within your own Go code, be sure to properly seed the default pseudo-random number generator:
```go
import(
    "fmt"
    "math/rand"
    "time"

    "github.com/OWASP/Amass/amass"
)

func main() {
    // Seed the default pseudo-random number generator
	rand.Seed(time.Now().UTC().UnixNano())

	enum := amass.NewEnumeration()
	go func() {
		for result := range enum.Output {
			fmt.Println(result.Name)
		}
	}()
	// Setup the most basic amass configuration
	enum.Config.AddDomain("example.com")
	enum.Start()
}
```

## Importing OWASP Amass Results into Maltego

1. Output your Amass enumeration data using the '-do' flag:
```
$ amass -src -ip --active -brute -do owasp.json -d owasp.org
```

2. Convert the Amass data into a Maltego graph table CSV file:
```
$ amass.viz -i owasp.json --maltego owasp.csv
```

3. Import the CSV file with the correct Connectivity Table settings:

![Connectivity table](https://github.com/OWASP/Amass/blob/master/images/maltego_graph_import_wizard.png "Connectivity Table Settings")

4. All the Amass findings will be brought into your Maltego Graph:

![Maltego results](https://github.com/OWASP/Amass/blob/master/images/maltego_results.png "Maltego Results")

## Community

[![Chat on Discord](https://img.shields.io/discord/433729817918308352.svg?logo=discord)](https://discord.gg/rtN8GMd) 

### Author

Jeff Foley [![Follow on Twitter](https://img.shields.io/twitter/follow/jeff_foley.svg?logo=twitter)](https://twitter.com/jeff_foley) 

 - OWASP: [Caffix](https://www.owasp.org/index.php/User:Caffix)
 - GitHub: [@caffix](https://github.com/caffix)


### Contributors

This project improves thanks to all the people who contribute.

[![Follow on Twitter](https://img.shields.io/twitter/follow/emtunc.svg?logo=twitter)](https://twitter.com/emtunc) 
[![Follow on Twitter](https://img.shields.io/twitter/follow/ylcodes.svg?logo=twitter)](https://twitter.com/ylcodes) 
>>>>>>> a2c87e55


## Mentions

 - [Subdomains Enumeration Cheat Sheet](https://pentester.land/cheatsheets/2018/11/14/subdomains-enumeration-cheatsheet.html)
 - [Getting started in Bug Bounty](https://medium.com/@ehsahil/getting-started-in-bug-bounty-7052da28445a)
 - [Source code disclosure via exposed .git folder](https://pentester.land/tutorials/2018/10/25/source-code-disclosure-via-exposed-git-folder.html)
 - [Amass, the best application to search for subdomains](https://www.h1rd.com/hacking/amass-para-buscar-subdominios)
 - [Subdomain Takeover: Finding Candidates](https://0xpatrik.com/subdomain-takeover-candidates/)
 - [Paul's Security Weekly #564: Technical Segment - Bug Bounty Hunting](https://wiki.securityweekly.com/Episode564)
 - [The Bug Hunters Methodology v3(ish)](https://www.youtube.com/watch?v=Qw1nNPiH_Go)
 - [Doing Recon the Correct Way](https://enciphers.com/doing-recon-the-correct-way/)
 - [Discovering subdomains](https://www.sjoerdlangkemper.nl/2018/06/20/discovering-subdomains/)
 - [Best Hacking Tools List for Hackers & Security Professionals 2018](http://kalilinuxtutorials.com/best-hacking-tools-list/amp/)
 - [Amass - Subdomain Enumeration Tool](https://hydrasky.com/network-security/kali-tools/amass-subdomain-enumeration-tool/)
 - [Subdomain enumeration](http://10degres.net/subdomain-enumeration/)
 - [Asset Discovery: Doing Reconnaissance the Hard Way](https://0xpatrik.com/asset-discovery/)
 - [Project Sonar: An Underrated Source of Internet-wide Data](https://0xpatrik.com/project-sonar-guide/)
 - [Go is for everyone](https://changelog.com/gotime/71)
 - [Top Five Ways the Red Team breached the External Perimeter](https://medium.com/@adam.toscher/top-five-ways-the-red-team-breached-the-external-perimeter-262f99dc9d17)

## Amass Terminal Capture 

Presented at Facebook (and shared publically) for the Sept. 2018 OWASP London Chapter meeting:

[![asciicast](https://asciinema.org/a/v6B1qdMRlLRUflpkwRPhvCTaY.png)](https://asciinema.org/a/v6B1qdMRlLRUflpkwRPhvCTaY)<|MERGE_RESOLUTION|>--- conflicted
+++ resolved
@@ -16,212 +16,6 @@
 
 ![Network graph](https://github.com/OWASP/Amass/blob/master/images/network_06092018.png "Amass Network Mapping")
 
-<<<<<<< HEAD
-## Community
-=======
-## How to Install
-
-[![Packaging status](https://repology.org/badge/vertical-allrepos/amass.svg)](https://repology.org/metapackage/amass/versions) 
-
-#### Prebuilt
-
-A [precompiled version is available](https://github.com/OWASP/Amass/releases) for each release.
-
-If you are on a distribution such as **Kali Linux**, and have never used snap previously, follow these steps to access snap packages:
-```
-$ sudo apt install snapd
-
-$ sudo systemctl start snapd
-```
-
-Add the snap binaries to your PATH using a method similar to the following:
-```
-$ export PATH=$PATH:/snap/bin
-```
-
-If your operating environment supports [Snap](https://docs.snapcraft.io/core/install), you can [click here to install](https://snapcraft.io/amass), or perform the following from the command-line:
-```
-$ sudo snap install amass
-```
-
-If you would like snap to get you the latest unstable build of OWASP Amass, type the following command:
-```
-$ sudo snap install --edge amass
-```
-
-Periodically, execute the following command to update all your snap packages:
-```
-$ sudo snap refresh
-```
-
-#### Using Docker
-
-1. Build the [Docker](https://docs.docker.com/) image:
-```
-sudo docker build -t amass https://github.com/OWASP/Amass.git
-```
-
-2. Run the Docker image:
-```
-sudo docker run amass --passive -d example.com
-```
-
-#### From Source
-
-If you would prefer to build your own binary from the latest version of the source code, make sure you have a correctly configured **Go >= 1.10** environment. More information about how to achieve this can be found [on the golang website.](https://golang.org/doc/install) Then, take the following steps:
-
-1. Download [amass](https://github.com/OWASP/Amass/releases):
-```
-$ go get -u github.com/OWASP/Amass/...
-```
-
-2. If you wish to rebuild the binaries from the source code:
-```
-$ cd $GOPATH/src/github.com/OWASP/Amass
-
-$ go install ./...
-```
-
-At this point, the binaries should be in *$GOPATH/bin*.
-
-3. Several wordlists can be found in the following directory:
-```
-$ ls $GOPATH/src/github.com/OWASP/Amass/wordlists/
-```
-
-## Using the Tool Suite
-
-The most basic use of the tool, which includes reverse DNS lookups and name alterations:
-```
-$ amass -d example.com
-```
-
-The example below is a good place to start with amass:
-```
-$ amass -src -ip -brute -min-for-recursive 3 -d example.com
-[Google] www.example.com
-[VirusTotal] ns.example.com
-...
-13139 names discovered - archive: 171, cert: 2671, scrape: 6290, brute: 991, dns: 250, alt: 2766
-```
-
-Add some additional domains to the enumeration:
-```
-$ amass -d example1.com,example2.com -d example3.com
-```
-
-Switches available through the amass CLI:
-
-| Flag | Description | Example |
-|------|-------------|---------|
-| -active | Enable active recon methods | amass -active -d example.com net -p 80,443,8080 |
-| -bl  | Blacklist undesired subdomains from the enumeration | amass -bl blah.example.com -d example.com |
-| -blf | Identify blacklisted subdomains from a file | amass -blf data/blacklist.txt -d example.com |
-| -brute | Perform brute force subdomain enumeration | amass -brute -d example.com |
-| -d   | Provide a domain name to include in the enumeration | amass -d example.com |
-| -df  | Specify the domains to be enumerated via text file | amass -df domains.txt |
-| -do  | Write all the data operations to a JSON file | amass -do data.json -d example.com |
-| -h   | Show the amass usage information | amass -h |
-| -include-unresolvable | Output DNS names that did not resolve | amass -include-unresolvable -d example.com |
-| -ip  | Print IP addresses with the discovered names | amass -ip -d example.com |
-| -json | All discoveries written as individual JSON objects | amass -json out.json -d example.com |
-| -log | Log all error messages to a file | amass -log amass.log -d example.com |
-| -min-for-recursive | Number of subdomain names required for recursive brute forcing to begin | amass -brute -min-for-recursive 3 -d example.com |
-| -noalts | Disable alterations of discovered names | amass -noalts -d example.com |
-| -passive | A purely passive mode of execution | amass --passive -d example.com |
-| -norecursive | Disable recursive brute forcing | amass -brute -norecursive -d example.com |
-| -o   | Write the results to a text file | amass -o out.txt -d example.com |
-| -oA  | Output to all available file formats with prefix | amass -oA amass_scan -d example.com |
-| -r   | Specify your own DNS resolvers | amass -r 8.8.8.8,1.1.1.1 -d example.com |
-| -rf  | Specify DNS resolvers with a file | amass -rf data/resolvers.txt -d example.com |
-| -src | Print data sources for the discovered names | amass -src -d example.com |
-| -T   | Timing templates 0 (slowest) through 5 (fastest) (default 3) | amass -T 5 -d example.com |
-| -version | Print the version number of amass | amass -version |
-| -w   | Change the wordlist used during brute forcing | amass -brute -w wordlist.txt -d example.com |
-
-#### amass.netdomains
-
-**Caution:** If you use the amass.netdomains tool, it will attempt to reach out to every IP address within the identified infrastructure and obtain domains names from reverse DNS requests and TLS certificates. This is "loud" and can reveal your reconnaissance activities to the organization being investigated.
-
-| Flag | Description | Example |
-|------|-------------|---------|
-| -org | Search string provided against AS description information | amass.netdomains -org Facebook |
-| -asn  | ASNs separated by commas (can be used multiple times) | amass.netdomains -asn 13374,14618 |
-| -cidr | CIDRs separated by commas (can be used multiple times) | amass.netdomains -cidr 104.154.0.0/15 |
-| -addr | IPs and ranges (192.168.1.1-254) separated by commas | amass.netdomains -addr 192.168.2.1-64 |
-| -p | Ports separated by commas (default: 443) | amass.netdomains -cidr 104.154.0.0/15 -p 443,8080 |
-| -whois | All discovered domains are run through reverse whois | amass.netdomains -whois -asn 13374 |
-
-#### amass.viz
-
-Create enlightening network graph visualizations that provide structure to the information you gather. This tool requires an input file generated by the amass '-do' flag.
-
-Switches for outputting the DNS and infrastructure findings as a network graph:
-
-| Flag | Description | Example |
-|------|-------------|---------|
-| -maltego | Output a Maltego Graph Table CSV file | amass.viz -maltego net.csv -i data_ops.json |
-| -d3  | Output a D3.js v4 force simulation HTML file | amass.viz -d3 net.html -i data_ops.json |
-| -gexf | Output to Graph Exchange XML Format (GEXF) | amass.viz -gephi net.gexf -i data_ops.json |
-| -graphistry | Output Graphistry JSON | amass.viz -graphistry net.json -i data_ops.json |
-| -visjs | Output HTML that employs VisJS | amass.viz -visjs net.html -i data_ops.json |
-
-
-#### amass.db
-
-Have amass send all the DNS and infrastructure information gathered to a graph database. This tool requires an input file generated by the amass '-do' flag.
-
-```
-$ amass.db -neo4j neo4j:DoNotUseThisPassword@localhost:7687 -i data_ops.json
-```
-
-## Integrating OWASP Amass into Your Work
-
-If you are using the amass package within your own Go code, be sure to properly seed the default pseudo-random number generator:
-```go
-import(
-    "fmt"
-    "math/rand"
-    "time"
-
-    "github.com/OWASP/Amass/amass"
-)
-
-func main() {
-    // Seed the default pseudo-random number generator
-	rand.Seed(time.Now().UTC().UnixNano())
-
-	enum := amass.NewEnumeration()
-	go func() {
-		for result := range enum.Output {
-			fmt.Println(result.Name)
-		}
-	}()
-	// Setup the most basic amass configuration
-	enum.Config.AddDomain("example.com")
-	enum.Start()
-}
-```
-
-## Importing OWASP Amass Results into Maltego
-
-1. Output your Amass enumeration data using the '-do' flag:
-```
-$ amass -src -ip --active -brute -do owasp.json -d owasp.org
-```
-
-2. Convert the Amass data into a Maltego graph table CSV file:
-```
-$ amass.viz -i owasp.json --maltego owasp.csv
-```
-
-3. Import the CSV file with the correct Connectivity Table settings:
-
-![Connectivity table](https://github.com/OWASP/Amass/blob/master/images/maltego_graph_import_wizard.png "Connectivity Table Settings")
-
-4. All the Amass findings will be brought into your Maltego Graph:
-
-![Maltego results](https://github.com/OWASP/Amass/blob/master/images/maltego_results.png "Maltego Results")
 
 ## Community
 
@@ -234,14 +28,12 @@
  - OWASP: [Caffix](https://www.owasp.org/index.php/User:Caffix)
  - GitHub: [@caffix](https://github.com/caffix)
 
-
 ### Contributors
 
 This project improves thanks to all the people who contribute.
 
 [![Follow on Twitter](https://img.shields.io/twitter/follow/emtunc.svg?logo=twitter)](https://twitter.com/emtunc) 
 [![Follow on Twitter](https://img.shields.io/twitter/follow/ylcodes.svg?logo=twitter)](https://twitter.com/ylcodes) 
->>>>>>> a2c87e55
 
 
 ## Mentions
